<!DOCTYPE html>
<html lang="en">
<head>
    <meta charset="UTF-8">
    <script src="https://unpkg.com/wavesurfer.js"></script>
    <script src="https://cdn.jsdelivr.net/npm/chart.js"></script>
    <script src="https://kit.fontawesome.com/02ee14764b.js?v=4" crossorigin="anonymous"></script>
    <link href="https://unpkg.com/vis-timeline@latest/styles/vis-timeline-graph2d.min.css" rel="stylesheet" type="text/css" />
    <script src="https://unpkg.com/vis-timeline@latest/standalone/umd/vis-timeline-graph2d.min.js"></script>
    <meta name="viewport" content="width=device-width, initial-scale=1.0">
    <title>Whisper Transcription: Configure Model</title>
    <link rel="stylesheet" href="/static/scripts/style.css?v=20">
</head>
<body>
    <div id="view-model-selection">
        <h1>Configure ASR Engine</h1>
        <label for="config-json">ASR Engine Parameters (JSON):</label>
        <textarea id="config-json" class="config-json" rows="10"></textarea>
        <button id="load-model-button">Load Engine and Start</button>
    </div>

    <div id="view-loading" class="view-hidden">
        <div class="spinner"></div><h2>Loading ASR Engine...</h2>
        <p>This may take a moment, especially on the first run.</p>
    </div>

    <div id="view-transcription" class="view-hidden">
        <div class="container">

            <div class="tabs">
                <button class="tab-button active" data-tab="record">Record Audio</button>
                <button class="tab-button" data-tab="upload">Upload Audio File</button>
            </div>

            <!-- Modal for editing timeline item -->
            <div id="timeline-edit-modal" style="display:none; position:fixed; left:0; top:0; width:100vw; height:100vh; background:rgba(0,0,0,0.4); z-index:1000; align-items:center; justify-content:center;">
                <div style="background:#fff; padding:20px; border-radius:8px; min-width:300px; width: 30%; gap: 12px; display: flex; flex-direction: column;">
                    <h3 style="margin: 0;">Edit Segment</h3>
                    <label style="width: 95%;">Text:
                    <input type="text" id="timeline-edit-text" style="width:100%; margin-top: 8px;     border: 1px solid var(--border-light); border-radius: 4px; padding: 4px 7px;">
                    </label>
                    <label style="width: 95%;">Start (seconds):
                    <input type="number" id="timeline-edit-start" step="0.01" style="width:100%; margin-top: 8px;  border: 1px solid var(--border-light);    border-radius: 4px; padding: 4px 7px;">
                    </label>
                    <label style="width: 95%;">End (seconds):
                    <input type="number" id="timeline-edit-end" step="0.01" style="width:100%; margin-top: 8px;  border: 1px solid var(--border-light);    padding: 4px 7px; padding: 4px 7px;">
                    </label>
                    <div style="display: flex; gap: 8px;">
                        <button id="timeline-edit-save" style="flex: 1 1 50%; border: 1px solid var(--border-light);    padding: 4px 7px; padding: 4px 7px;">Save</button>
                        <button id="timeline-edit-cancel" style="flex: 1 1 50%; border: 1px solid var(--border-light);    padding: 4px 7px; padding: 4px 7px;">Cancel</button>
                    </div>
                </div>
            </div>

            <div id="record" class="tab-content active">
                <div class="container">

                    <!-- Recording Waveform Container -->
                    <div class="waveform-container-new-recording">
                        <div id="no-recording-message" class="no-recording-message">
                            <div class="icon_container">
                                <img src="static/assets/icons8-microphone-100.png" alt="speaker">
                            </div>
                            <p>No recording started</p>
                            <p>Press "Start Recording" to preview the waveform</p>
                        </div>

                        <div id="mic" style="border-radius: 4px; min-height: 100px; display: none; height: calc(100% - 40px); max-height: 222px; width: 100%;"></div>

                        <div class="controls-audio-upload">
                            <div id="start-button" style="display: flex; align-items: center; gap: 8px; cursor: pointer; margin-left: 10px;">
                                <img src="static/assets/microphone_icon.png" style="width: 18px;" alt="microphone" class="microphone-icon">
                                <p class="start-button-txt" style="margin: 0; font-size: 14px;">Start Recording</p>
                            </div>

                            <div class="left_controls">
                                <div id="recording-status" style="display: none; align-items: center; justify-content: center; gap: 8px; color: #333; font-family: monospace; font-size: 14px;">
                                    <div class="recording-dot"></div>
                                    <span id="recording-timer">00:00.000</span>
                                </div>
                            </div>

                            <div class="right_controls">
                                <div class="img_container" id="reset-recording-btn-container" style="display: none;">
                                    <img src="/static/assets/reload_black_icon_48.png" style="width: 18px; height: 18px;" id="reset-recording-btn-icon" alt="reset">
                                </div>
                            </div>
                        </div>
                    </div>

                    <!-- Transcript Box -->
                    <div class="waveform-container">
                        <p class="badge">Transcript</p>
                        <div class="transcript-container" id="transcript-container-recording">
                            <p id="transcript-text">Speak to see transcript...</p>
                        </div>
                    </div>

                    <!-- Playback Waveform Container -->
                    <div class="waveform-container-new">
                        <div id="no-waveform-message-playback" class="no-recording-message">
                            <div class="icon_container">
                                <img src="static/assets/icons8-musical-note-100.png" alt="speaker">
                            </div>
                            <p>No waveform created</p>
                            <p>Complete transcript to preview the waveform</p>
                        </div>

                        <div id="recordings" style="margin-top: 1em; height: calc(100% - 40px); max-height: 222px; display: none;"></div>

                        <div class="controls-audio-upload">
                            <div class="left_controls">
                                <div class="img_container" id="play-mic-recording-container">
                                    <img src="/static/assets/play_black_icon_48.png" id="play-mic-recording" class="play_btn" alt="play">
                                </div>

                                <div class="img_container speaker-recording">
                                    <img src="/static/assets/mute_black_icon_48.png" alt="speaker">
                                </div>
                            </div>

                            <div class="right_controls">
                                <div class="img_container" style="cursor: default;">
                                    <p id="progress" class="audio_duration">00:00.000</p>
                                </div>
                                <div class="total_duration_container" style="cursor: default;">
                                    <p class="total_audio_duration_record">00:00.000</p>
                                </div>
                            </div>
                        </div>
                    </div>

                    <!-- Timeline Container -->
                    <div class="waveform-container">
                        <p class="badge">Timeline</p>
                        <div id="transcript-timeline" style="margin-top: 2em;"></div>
                    </div>

                    <!-- Segments Table Container -->
                    <div class="segments-table-container">
                        <div class="table-wrapper">
                            <table class="segments-table" id="segments-table-recording">
                                <thead>
                                    <tr>
                                        <th>Start Time</th>
                                        <th>End Time</th>
                                        <th>Duration</th>
                                        <th>Text/Content</th>
                                        <th>Actions</th>
                                    </tr>
                                </thead>
                                <tbody id="segments-table-body-recording">
                                    <!-- Segments will be populated here -->
                                </tbody>
                            </table>
                            <div id="no-file-message-table-record" class="no-file-message-table">
                                <div class="icon_container">
                                    <img src="/static/assets/icons8-grid-view-100.png" alt="file">
                                </div>
                                <p>No Segments Data Available</p>
                                <p>Start recording to generate segments</p>
                            </div>
                        </div>
                    </div>

                </div>
            </div>

            <div id="upload" class="tab-content">
                <div class="container">
                    <!-- Playback Waveform Container -->
                    <div class="waveform-container-new">

                        <div id="no-file-message" class="no-file-message">
                            <div class="icon_container">
                                <img src="/static/assets/icons8-music-folder-100.png" alt="file">
                            </div>
                            <p>No audio file selected</p>
                            <p>Upload an audio file to preview the waveform</p>
                        </div>

                        <div id="waveform" style="margin-top: 1em; display: none;" ></div>

                        <div class="controls-audio-upload">
                                <label for="audio_file" class="custom-file-upload img_container" style="margin-left: 10px; cursor: pointer;">
                                    <img src="/static/assets/upload_black_icon_48.png" style="width: 18px; height: 18px;" alt="upload">
                                    <input type="file" name="audio_file" id="audio_file" accept="audio/*" required style="display: none;">
                                </label>
                                <div class="img_container" style="margin-left: 2px;" id="resetDataBtn">
                                    <img src="/static/assets/reload_black_icon_48.png" style="width: 18px; height: 18px;"  alt="">
                                </div>

                                <div class="left_controls">
                                    <div class="img_container" id="play-upload-recording-container">
                                        <img src="/static/assets/play_black_icon_48.png" id="play-upload-recording" alt="play">
                                    </div>

                                    <div class="img_container speaker">
                                        <img src="/static/assets/mute_black_icon_48.png" alt="speaker">
                                    </div>
                                </div>

                                <div class="right_controls">
                                    <div class="img_container" style="cursor: default;">
                                        <p class="zoom_level">0.5x</p>
                                    </div>
                                    <div class="img_container" style="cursor: default;">
                                        <p id="progress_upload" class="current_duration">00:00:00</p>
                                    </div>
                                    <div class="total_duration_container" style="cursor: default;">
                                        <p class="total_audio_duration">00:00:00</p>
                                    </div>
                                </div>
                            </div>
                    </div>

                    <button id="start-trasncript-btn" type="submit" disabled>Start Transcription</button>

                    <!-- Transcript Box -->
                    <div class="waveform-container">
                        <p class="badge">Transcript</p>
                        <div class="transcript-container" id="transcript-container">
                            <p id="output">Upload a file to see transcript...</p>
                        </div>
                    </div>

                    <!-- Timeline Container -->
                    <div class="waveform-container">
                        <p class="badge">Timeline</p>
                        <div id="transcript-timeline-upload" style="margin: 2em 0; margin-bottom: 0;"></div>
                    </div>

                    <div class="segments-table-container">
                        <div class="table-wrapper">
                            <table class="segments-table" id="segments-table-upload">
                                <thead>
                                    <tr>
                                        <th>Start Time</th>
                                        <th>End Time</th>
                                        <th>Duration</th>
                                        <th>Text/Content</th>
                                        <th>Actions</th>
                                    </tr>
                                </thead>
                                <tbody id="segments-table-body-upload">
                                    <!-- Segments will be populated here -->
                                </tbody>
                            </table>
                            <div id="no-file-message-table-upload" class="no-file-message-table">
                                <div class="icon_container">
                                    <img src="/static/assets/icons8-grid-view-100.png" alt="file">
                                </div>
                                <p>No Segments Data Available</p>
                                <p>Start transcript to generate segments</p>
                            </div>
                        </div>
                    </div>

                </div>
            </div>
        </div>
    </div>

    <!-- Script for managing audio recording -->
<<<<<<< HEAD
    <script src="/static/scripts/audio_recording_script.js?v=10"></script>
=======
    <script src="/static/scripts/audio_recording_script.js?v=9"></script>
>>>>>>> e1b81f9a
    <!-- Script for managing audio file upload -->
    <script src="/static/scripts/audio_file_script.js?v=9" type="module"></script>
    <!-- Script to manage wavesufer library -->
    <script src="/static/scripts/wavesurfers.js?v=2" type="module"></script>
    <script>
        window.RTC_CONFIGURATION = ##RTC_CONFIGURATION##;

        // --- NEW: TAB NAVIGATION LOGIC ---
        document.addEventListener('DOMContentLoaded', () => {
            const tabButtons = document.querySelectorAll('.tab-button');
            const tabContents = document.querySelectorAll('.tab-content');

            tabButtons.forEach(button => {
                    button.addEventListener('click', () => {
                        const targetTab = button.dataset.tab;

                        tabButtons.forEach(btn => btn.classList.remove('active'));
                        tabContents.forEach(content => content.classList.remove('active'));

                        button.classList.add('active');
                        document.getElementById(targetTab).classList.add('active');
                    });
                });
        });
    </script>
</body>
</html><|MERGE_RESOLUTION|>--- conflicted
+++ resolved
@@ -9,7 +9,7 @@
     <script src="https://unpkg.com/vis-timeline@latest/standalone/umd/vis-timeline-graph2d.min.js"></script>
     <meta name="viewport" content="width=device-width, initial-scale=1.0">
     <title>Whisper Transcription: Configure Model</title>
-    <link rel="stylesheet" href="/static/scripts/style.css?v=20">
+    <link rel="stylesheet" href="/static/scripts/style.css?v=2">
 </head>
 <body>
     <div id="view-model-selection">
@@ -262,11 +262,7 @@
     </div>
 
     <!-- Script for managing audio recording -->
-<<<<<<< HEAD
-    <script src="/static/scripts/audio_recording_script.js?v=10"></script>
-=======
     <script src="/static/scripts/audio_recording_script.js?v=9"></script>
->>>>>>> e1b81f9a
     <!-- Script for managing audio file upload -->
     <script src="/static/scripts/audio_file_script.js?v=9" type="module"></script>
     <!-- Script to manage wavesufer library -->
