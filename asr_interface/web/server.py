--- conflicted
+++ resolved
@@ -21,23 +21,6 @@
 from ..utils.turn_server import get_rtc_credentials
 
 logger = logging.getLogger(__name__)
-logger.setLevel(logging.DEBUG)
-
-
-class NoCacheStaticFiles(StaticFiles):
-    """Custom StaticFiles class that adds no-cache headers to all responses."""
-
-    async def get_response(self, path: str, scope) -> Response:
-        response = await super().get_response(path, scope)
-
-        # Add no-cache headers to prevent caching
-        response.headers["Cache-Control"] = (
-            "no-cache, no-store, must-revalidate, max-age=0"
-        )
-        response.headers["Pragma"] = "no-cache"
-        response.headers["Expires"] = "0"
-
-        return response
 
 
 class NoCacheStaticFiles(StaticFiles):
@@ -132,12 +115,7 @@
             return self.rtc_config
 
     def _setup_static_files(self) -> None:
-<<<<<<< HEAD
         """Setup static file serving with no-cache headers."""
-=======
-        """Setup static file serving."""
-        # self.app.mount("/static", StaticFiles(directory="."), name="static")
->>>>>>> e1b81f9a
         self.app.mount("/static", NoCacheStaticFiles(directory="."), name="static")
 
     def _setup_routes(self) -> None:
